from django import forms

from crispy_forms.helper import FormHelper
from crispy_forms.layout import Layout, Fieldset, ButtonHolder, Submit

import models


class ProjectCreateForm(forms.ModelForm):

    type = forms.ModelChoiceField(models.ProjectType.objects.all(), empty_label=None)

    class Meta:
        model = models.Project
        fields = [
            'name',
            'type',
            'description',
        ]

    helper = FormHelper()
    helper.layout = Layout(
        'name',
        'type',
        'description',
        ButtonHolder(
            Submit('submit', 'Create Project', css_class='button')
        )
    )


class ProjectUpdateForm(ProjectCreateForm):

    helper = FormHelper()
    helper.layout = Layout(
        'name',
        'type',
        'description',
        ButtonHolder(
            Submit('submit', 'Update Project', css_class='button')
        )
    )


class ConfigurationCreateForm(forms.ModelForm):

    class Meta:
        model = models.Configuration
        fields = [
            'key',
            'value',
        ]

    helper = FormHelper()
    helper.layout = Layout(
        'key',
        'value',
        ButtonHolder(
            Submit('submit', 'Create Configuration', css_class='button')
        )
    )


class ConfigurationUpdateForm(ConfigurationCreateForm):

    class Meta:
        model = models.Configuration
        fields = [
            'key',
            'value',
        ]

    helper = FormHelper()
    helper.layout = Layout(
        'key',
        'value',
        ButtonHolder(
            Submit('submit', 'Update Configuration', css_class='button')
        )
    )


<<<<<<< HEAD
class DeploymentForm(forms.ModelForm):
    class Meta:
        fields = ['comments']
        model = models.Deployment

    helper = FormHelper()

    helper.layout = Layout(
        'comments',
        ButtonHolder(
            Submit('submit', 'Go!', css_class='btn btn-success')
=======
class StageCreateForm(forms.ModelForm):

    class Meta:
        model = models.Stage
        fields = [
            'name',
        ]

    helper = FormHelper()
    helper.layout = Layout(
        'name',
        ButtonHolder(
            Submit('submit', 'Create Stage', css_class='button')
>>>>>>> 3fdd5658
        )
    )<|MERGE_RESOLUTION|>--- conflicted
+++ resolved
@@ -80,7 +80,6 @@
     )
 
 
-<<<<<<< HEAD
 class DeploymentForm(forms.ModelForm):
     class Meta:
         fields = ['comments']
@@ -92,7 +91,10 @@
         'comments',
         ButtonHolder(
             Submit('submit', 'Go!', css_class='btn btn-success')
-=======
+        )
+    )
+
+
 class StageCreateForm(forms.ModelForm):
 
     class Meta:
@@ -106,6 +108,5 @@
         'name',
         ButtonHolder(
             Submit('submit', 'Create Stage', css_class='button')
->>>>>>> 3fdd5658
         )
     )