--- conflicted
+++ resolved
@@ -348,13 +348,8 @@
         RequestConfig(self.request).configure(host_table)
         context['hosts'] = host_table
 
-<<<<<<< HEAD
-        #context['available_hosts'] = Host.objects.exclude(id__in=self.object.hosts).all()
-        
-=======
         context['available_hosts'] = Host.objects.exclude(id__in=[host.pk for host in self.object.hosts.all()]).all()
 
->>>>>>> 0896392b
         # Configuration Table
         configuration_table = tables.ConfigurationTable(self.object.stage_configurations())
         RequestConfig(self.request).configure(configuration_table)
