--- conflicted
+++ resolved
@@ -1,42 +1,15 @@
 {% extends '_base.html' %}
 
 {% block body %}
-<<<<<<< HEAD
-
-    {% block header %}
-        <nav class="navbar navbar-default" role="navigation">
-            <div class="container">
-                     <a class="navbar-brand" href="#">Kitsune - Foxy Fabric Deployments</a>
-            </div>
-        </nav>
-    {% endblock %}
-
+    <nav class="navbar navbar-default" role="navigation">
+        <div class="container">
+                 <a class="navbar-brand" href="/">Kitsune - Foxy Fabric Deployments</a>
+        </div>
+    </nav>
     <div class="container">
         <div class="row">
 
             {% block sidebar %}
-                <div class="col-md-3">
-                    <div class="panel panel-default">
-                        <div class="panel-heading">Projects</div>
-                        <div class="panel-body">
-                            No Projects
-                            <br/><br/><a href="#" class="btn btn-default btn-sm"><i class="glyphicon glyphicon-plus-sign"></i> Add Project</a>
-                        </div>
-                    </div>
-                    <div class="panel panel-default">
-                        <div class="panel-heading">Hosts</div>
-                        <div class="panel-body">
-                            No Hosts
-                            <br/><br/><a href="{% url 'hosts_host_create' %}" class="btn btn-default btn-sm"><i class="glyphicon glyphicon-plus-sign"></i> Add Host</a>
-                        </div>
-=======
-    <nav class="navbar navbar-default" role="navigation">
-        <div class="container">
-                 <a class="navbar-brand" href="/">Webric</a>
-        </div>
-    </nav>
-    <div class="container">
-        <div class="row">
             <div class="col-md-3">
                 <div class="panel panel-default">
                     <div class="panel-heading">Projects</div>
@@ -58,7 +31,6 @@
                             No Hosts
                         {% endfor %}
                         <br/><a href="{% url 'hosts_host_create' %}" class="btn btn-default btn-sm"><i class="glyphicon glyphicon-plus-sign"></i> Add Host</a>
->>>>>>> d1c5b315
                     </div>
                     <div class="panel panel-default">
                         <div class="panel-heading">Users</div>
