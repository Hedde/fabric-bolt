--- conflicted
+++ resolved
@@ -32,21 +32,12 @@
                         {% endfor %}
                         <br/><a href="{% url 'hosts_host_create' %}" class="btn btn-default btn-sm"><i class="glyphicon glyphicon-plus-sign"></i> Add Host</a>
                     </div>
-<<<<<<< HEAD
                 </div>
                 <div class="panel panel-default">
                     <div class="panel-heading">Users</div>
                     <div class="panel-body">
                         No Users<br/>
                         <br/><a href="#" class="btn btn-default btn-sm"><i class="glyphicon glyphicon-plus-sign"></i> Add User</a>
-=======
-                    <div class="panel panel-default">
-                        <div class="panel-heading">Users</div>
-                        <div class="panel-body">
-                            No Users
-                            <br/><br/><a href="#" class="btn btn-default btn-sm"><i class="glyphicon glyphicon-plus-sign"></i> Add User</a>
-                        </div>
->>>>>>> bd027460
                     </div>
                 </div>
             {% endblock sidebar %}
