--- conflicted
+++ resolved
@@ -10,13 +10,8 @@
     url(r'^grappelli/', include('grappelli.urls')),
     url(r'^admin/', include(admin.site.urls)),
     url(r'^', include('accounts.urls')),
-    url(r'', views.Dashboard.as_view, name='dashboard_view'),
     url(r'^hosts/', include('hosts.urls')),
-<<<<<<< HEAD
     url(r'^projects/', include('projects.urls')),
-
-=======
->>>>>>> 4732b6b1
 )
 
 #Serve the static files from django
