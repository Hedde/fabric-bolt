from django.conf.urls import patterns, include, url
from django.contrib import admin
from django.conf import settings

import views

admin.autodiscover()

urlpatterns = patterns('',
    url(r'^grappelli/', include('grappelli.urls')),
    url(r'^admin/', include(admin.site.urls)),
<<<<<<< HEAD
    url(r'', views.Dashboard.as_view, name='dashboard_view'),
=======
    url(r'^$', TemplateView.as_view(template_name='dashboard.html')),
    url(r'^hosts/', include('hosts.urls')),
>>>>>>> 7f3f5bed
)

#Serve the static files from django
if settings.DEBUG:
    urlpatterns += patterns('',
        url(r'^media/(?P<path>.*)$', 'django.views.static.serve', {'document_root': settings.MEDIA_ROOT, }),
        url(r'^static/(?P<path>.*)$', 'django.views.static.serve', {'document_root': settings.STATIC_ROOT}),
    )<|MERGE_RESOLUTION|>--- conflicted
+++ resolved
@@ -9,12 +9,10 @@
 urlpatterns = patterns('',
     url(r'^grappelli/', include('grappelli.urls')),
     url(r'^admin/', include(admin.site.urls)),
-<<<<<<< HEAD
+
     url(r'', views.Dashboard.as_view, name='dashboard_view'),
-=======
-    url(r'^$', TemplateView.as_view(template_name='dashboard.html')),
     url(r'^hosts/', include('hosts.urls')),
->>>>>>> 7f3f5bed
+
 )
 
 #Serve the static files from django
